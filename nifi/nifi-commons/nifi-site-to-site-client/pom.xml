<?xml version="1.0"?>
<!--
       Licensed to the Apache Software Foundation (ASF) under one or more
  contributor license agreements. See the NOTICE file distributed with
  this work for additional information regarding copyright ownership.
  The ASF licenses this file to You under the Apache License, Version 2.0
  (the "License"); you may not use this file except in compliance with
  the License. You may obtain a copy of the License at
  http://www.apache.org/licenses/LICENSE-2.0
  Unless required by applicable law or agreed to in writing, software
  distributed under the License is distributed on an "AS IS" BASIS,
  WITHOUT WARRANTIES OR CONDITIONS OF ANY KIND, either express or implied.
  See the License for the specific language governing permissions and
  limitations under the License.
-->
<project xmlns="http://maven.apache.org/POM/4.0.0" xmlns:xsi="http://www.w3.org/2001/XMLSchema-instance" xsi:schemaLocation="http://maven.apache.org/POM/4.0.0 http://maven.apache.org/xsd/maven-4.0.0.xsd">
    <modelVersion>4.0.0</modelVersion>

    <parent>
        <groupId>org.apache.nifi</groupId>
        <artifactId>nifi-commons</artifactId>
<<<<<<< HEAD
        <version>0.2.1-incubating-SNAPSHOT</version>
=======
        <version>0.2.2-SNAPSHOT</version>
>>>>>>> 3a75b3e8
    </parent>

    <artifactId>nifi-site-to-site-client</artifactId>

    <dependencies>
        <dependency>
            <groupId>org.apache.nifi</groupId>
            <artifactId>nifi-api</artifactId>
        </dependency>
        <dependency>
            <groupId>org.apache.nifi</groupId>
            <artifactId>nifi-utils</artifactId>
        </dependency>
        <dependency>
            <groupId>org.codehaus.jackson</groupId>
            <artifactId>jackson-mapper-asl</artifactId>
            <version>1.9.13</version>
        </dependency>

        <dependency>
            <groupId>org.apache.nifi</groupId>
            <artifactId>nifi-client-dto</artifactId>
<<<<<<< HEAD
            <version>0.2.1-incubating-SNAPSHOT</version>
=======
            <version>0.2.2-SNAPSHOT</version>
>>>>>>> 3a75b3e8
        </dependency>

        <dependency>
            <groupId>junit</groupId>
            <artifactId>junit</artifactId>
            <scope>test</scope>
        </dependency>
    </dependencies>
</project><|MERGE_RESOLUTION|>--- conflicted
+++ resolved
@@ -19,11 +19,7 @@
     <parent>
         <groupId>org.apache.nifi</groupId>
         <artifactId>nifi-commons</artifactId>
-<<<<<<< HEAD
-        <version>0.2.1-incubating-SNAPSHOT</version>
-=======
         <version>0.2.2-SNAPSHOT</version>
->>>>>>> 3a75b3e8
     </parent>
 
     <artifactId>nifi-site-to-site-client</artifactId>
@@ -46,11 +42,7 @@
         <dependency>
             <groupId>org.apache.nifi</groupId>
             <artifactId>nifi-client-dto</artifactId>
-<<<<<<< HEAD
-            <version>0.2.1-incubating-SNAPSHOT</version>
-=======
             <version>0.2.2-SNAPSHOT</version>
->>>>>>> 3a75b3e8
         </dependency>
 
         <dependency>
